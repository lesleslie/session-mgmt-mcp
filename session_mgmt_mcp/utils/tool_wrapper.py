--- conflicted
+++ resolved
@@ -243,58 +243,33 @@
 
     def validator() -> None:
         for key, value in validations.items():
-            _validate_single_field(
-                key, value, validate_required, validate_type, validate_range
-            )
+            if key.startswith("required_"):
+                field_name = key[9:]  # Remove "required_" prefix
+                validate_required(value, field_name)
+
+            elif key.startswith("type_"):
+                parts = key.split("_")
+                if len(parts) >= 3:
+                    field_name = "_".join(parts[1:-1])
+                    expected_type_name = parts[-1]
+                    expected_type = {
+                        "str": str,
+                        "int": int,
+                        "float": float,
+                        "bool": bool,
+                        "list": list,
+                        "dict": dict,
+                    }.get(expected_type_name)
+
+                    if expected_type and isinstance(value, tuple) and len(value) == 2:
+                        validate_type(value[0], expected_type, field_name)
+
+            elif key.startswith("range_"):
+                field_name = key[6:]  # Remove "range_" prefix
+                if isinstance(value, tuple) and len(value) == 3:
+                    validate_range(value[0], value[1], value[2], field_name)
 
     return validator
-
-
-def _validate_single_field(
-    key: str,
-    value: Any,
-    validate_required: Callable[..., None],
-    validate_type: Callable[..., None],
-    validate_range: Callable[..., None],
-) -> None:
-    """Validate a single field based on its key prefix."""
-    if key.startswith("required_"):
-        field_name = key[9:]  # Remove "required_" prefix
-        validate_required(value, field_name)
-    elif key.startswith("type_"):
-        _validate_type_field(key, value, validate_type)
-    elif key.startswith("range_"):
-        _validate_range_field(key, value, validate_range)
-
-
-def _validate_type_field(
-    key: str, value: Any, validate_type: Callable[..., None]
-) -> None:
-    """Validate a type field."""
-    parts = key.split("_")
-    if len(parts) >= 3:
-        field_name = "_".join(parts[1:-1])
-        expected_type_name = parts[-1]
-        expected_type = {
-            "str": str,
-            "int": int,
-            "float": float,
-            "bool": bool,
-            "list": list,
-            "dict": dict,
-        }.get(expected_type_name)
-
-        if expected_type and isinstance(value, tuple) and len(value) == 2:
-            validate_type(value[0], expected_type, field_name)
-
-
-def _validate_range_field(
-    key: str, value: Any, validate_range: Callable[..., None]
-) -> None:
-    """Validate a range field."""
-    field_name = key[6:]  # Remove "range_" prefix
-    if isinstance(value, tuple) and len(value) == 3:
-        validate_range(value[0], value[1], value[2], field_name)
 
 
 def format_reflection_result(
@@ -362,8 +337,7 @@
     """
     if not results:
         return ToolMessages.empty_results(
-            f'Search for "{query}"',
-            "Try different search terms",
+            f'Search for "{query}"', "Try different search terms"
         )
 
     count = len(results)
@@ -375,11 +349,7 @@
         display_count = min(count, max_results)
         for i, result in enumerate(results[:display_count], 1):
             lines.append(
-<<<<<<< HEAD
-                f"\n{i}. {ToolMessages.truncate_text(result.get('content', ''), 80)}",
-=======
                 f"\n{i}. {ToolMessages.truncate_text(result.get('content', ''), 80)}"
->>>>>>> 49d72bbe
             )
             if "score" in result:
                 lines.append(f"   Relevance: {result['score']:.2f}")
