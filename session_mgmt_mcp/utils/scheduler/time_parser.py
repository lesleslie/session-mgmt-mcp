"""Natural language time expression parser.

This module provides the NaturalLanguageParser class for parsing
natural language time expressions into datetime objects.
"""

from __future__ import annotations

import contextlib
import re
from datetime import datetime, timedelta
from re import Match
from typing import Any

<<<<<<< HEAD
=======
# Try to import dateutil for better date handling
try:
    from dateutil import parser as date_parser
    from dateutil.relativedelta import relativedelta

    DATEUTIL_AVAILABLE = True
except ImportError:
    DATEUTIL_AVAILABLE = False
    relativedelta = None  # type: ignore[misc,assignment]
    date_parser = None  # type: ignore[misc,assignment]

>>>>>>> 49d72bbe

class NaturalLanguageParser:
    """Parses natural language time expressions."""

    def __init__(self) -> None:
        """Initialize natural language parser."""
        self.time_patterns = self._create_time_patterns()
        self.recurrence_patterns = self._create_recurrence_patterns()

    def _create_time_patterns(self) -> dict[str, Any]:
        """Create time parsing patterns dictionary."""
        patterns = {}

        # Add relative time patterns
        patterns.update(self._get_relative_time_patterns())

        # Add specific time patterns
        patterns.update(self._get_specific_time_patterns())

        # Add session-relative patterns
        patterns.update(self._get_session_relative_patterns())

        return patterns

    def _get_relative_time_patterns(self) -> dict[str, Any]:
        """Get relative time patterns (in X minutes/hours/days)."""
        return {
            r"in (\d+) (minute|min|minutes|mins)": lambda m: timedelta(
                minutes=int(m.group(1)),
            ),
            r"in (\d+) (hour|hours|hr|hrs)": lambda m: timedelta(hours=int(m.group(1))),
            r"in (\d+) (day|days)": lambda m: timedelta(days=int(m.group(1))),
            r"in (\d+) (week|weeks)": lambda m: timedelta(weeks=int(m.group(1))),
            r"in (\d+) (month|months)": self._create_month_handler(),
        }

    def _get_specific_time_patterns(self) -> dict[str, Any]:
        """Get specific time patterns (tomorrow, next monday, etc)."""
        return {
            r"tomorrow( at (\d{1,2}):?(\d{2})?)?(am|pm)?": self._parse_tomorrow,
            r"next (monday|tuesday|wednesday|thursday|friday|saturday|sunday)": self._parse_next_weekday,
            r"at (\d{1,2}):?(\d{2})?\s*(am|pm)?": self._parse_specific_time,
            r"(monday|tuesday|wednesday|thursday|friday|saturday|sunday) at (\d{1,2}):?(\d{2})?\s*(am|pm)?": self._parse_weekday_time,
        }

    def _get_session_relative_patterns(self) -> dict[str, Any]:
        """Get session-relative time patterns."""
        return {
            r"end of (session|work)": lambda m: timedelta(hours=2),
            r"after (break|lunch)": lambda m: timedelta(hours=1),
            r"before (meeting|call)": lambda m: timedelta(minutes=15),
        }

    def _create_month_handler(self) -> Any:
        """Create month duration handler with dateutil fallback."""
        if DATEUTIL_AVAILABLE:
            return lambda m: relativedelta(months=int(m.group(1)))
        return lambda m: timedelta(days=int(m.group(1)) * 30)

    def _create_recurrence_patterns(self) -> dict[str, Any]:
        """Create recurrence parsing patterns dictionary."""
        return {
            r"every (day|daily)": "FREQ=DAILY",
            r"every (week|weekly)": "FREQ=WEEKLY",
            r"every (month|monthly)": "FREQ=MONTHLY",
            r"every (\d+) (minute|minutes)": lambda m: f"FREQ=MINUTELY;INTERVAL={m.group(1)}",
            r"every (\d+) (hour|hours)": lambda m: f"FREQ=HOURLY;INTERVAL={m.group(1)}",
            r"every (\d+) (day|days)": lambda m: f"FREQ=DAILY;INTERVAL={m.group(1)}",
        }

    def _try_parse_relative_pattern(
        self,
        expression: str,
        base_time: datetime,
        time_patterns: dict[str, Any],
    ) -> datetime | None:
        """Try to parse the expression using relative time patterns."""
        for pattern, handler in time_patterns.items():
            match = self._try_pattern_match(pattern, expression)
            if match:
                result = self._process_pattern_handler(handler, match)
                if result:
                    return self._convert_result_to_datetime(result, base_time)
        return None

    def _try_pattern_match(self, pattern: str, expression: str) -> Match[str] | None:
        """Try to match a pattern against the expression."""
        return re.search(pattern, expression, re.IGNORECASE)  # REGEX OK: Time parsing

    def _process_pattern_handler(self, handler: Any, match: Match[str]) -> Any:
        """Process a pattern handler with exception handling."""
        with contextlib.suppress(TypeError, ValueError, RuntimeError, AttributeError):
            if callable(handler):
                return handler(match)  # type: ignore[no-untyped-call]
        return None

    def _convert_result_to_datetime(
        self,
        result: Any,
        base_time: datetime,
    ) -> datetime | None:
        """Convert handler result to datetime with base time."""
        if isinstance(result, timedelta):
            return base_time + result
        if isinstance(result, datetime):
            return result
        if hasattr(result, "days") or hasattr(result, "months"):
            return base_time + result  # type: ignore[no-any-return]
        return None

    def _try_parse_absolute_date(
        self,
        expression: str,
        base_time: datetime,
    ) -> datetime | None:
        """Try to parse the expression using absolute date parsing."""
        if DATEUTIL_AVAILABLE:
            try:
                parsed_date = date_parser.parse(expression, default=base_time)
                # Ensure parsed_date is a datetime object
                if (
                    isinstance(parsed_date, datetime) and parsed_date > base_time
                ):  # Only future dates
                    return datetime(
                        parsed_date.year,
                        parsed_date.month,
                        parsed_date.day,
                        parsed_date.hour,
                        parsed_date.minute,
                        parsed_date.second,
                    )
            except (ValueError, TypeError):
                with contextlib.suppress(ValueError, TypeError):
                    pass
        return None

    def _validate_input(self, expression: str) -> str | None:
        """Validate and normalize input expression."""
        if not expression or not expression.strip():
            return None
        return expression.lower().strip()

    def _try_parsing_strategies(
        self,
        expression: str,
        base_time: datetime,
    ) -> datetime | None:
        """Try multiple parsing strategies in order."""
        # Strategy 1: Relative patterns
        result = self._try_parse_relative_pattern(
            expression,
            base_time,
            self.time_patterns,
        )
        if result:
            return result

        # Strategy 2: Absolute date parsing
        result = self._try_parse_absolute_date(expression, base_time)
        if result:
            return result

        return None

    def parse_time_expression(
        self,
        expression: str,
        base_time: datetime | None = None,
    ) -> datetime | None:
        """Parse natural language time expression."""
        normalized_expression = self._validate_input(expression)
        if not normalized_expression:
            return None

        base_time = base_time or datetime.now()
        return self._try_parsing_strategies(normalized_expression, base_time)

    def parse_recurrence(self, expression: str) -> str | None:
        """Parse recurrence pattern from natural language."""
        if not expression:
            return None

        expression = expression.lower().strip()

        for pattern, handler in self.recurrence_patterns.items():
            match = re.search(
                pattern,
                expression,
                re.IGNORECASE,
            )  # REGEX OK: Recurrence parsing
            if match:
                if callable(handler):
                    result = handler(match)
                    if isinstance(result, str):
                        return result
                elif isinstance(handler, str):
                    return handler

        return None

    def _parse_tomorrow(self, match: Match[str]) -> datetime:
        """Parse 'tomorrow' with optional time."""
        tomorrow = datetime.now() + timedelta(days=1)

        if match.group(2) and match.group(3):  # Has time
            hour = int(match.group(2))
            minute = int(match.group(3))
            am_pm = match.group(4)

            if am_pm and am_pm.lower() == "pm" and hour != 12:
                hour += 12
            elif am_pm and am_pm.lower() == "am" and hour == 12:
                hour = 0

            return tomorrow.replace(hour=hour, minute=minute, second=0, microsecond=0)
        # Default to 9 AM tomorrow
        return tomorrow.replace(hour=9, minute=0, second=0, microsecond=0)

    def _parse_next_weekday(self, match: Match[str]) -> datetime:
        """Parse 'next monday', etc."""
        weekdays = {
            "monday": 0,
            "tuesday": 1,
            "wednesday": 2,
            "thursday": 3,
            "friday": 4,
            "saturday": 5,
            "sunday": 6,
        }

        target_weekday = weekdays[match.group(1)]
        today = datetime.now()
        days_ahead = target_weekday - today.weekday()

        if days_ahead <= 0:  # Target day already happened this week
            days_ahead += 7

        return today + timedelta(days=days_ahead)

    def _parse_specific_time(self, match: Match[str]) -> datetime:
        """Parse 'at 3:30pm' for today."""
        hour = int(match.group(1))
        minute = int(match.group(2)) if match.group(2) else 0
        am_pm = match.group(3)

        if am_pm and am_pm.lower() == "pm" and hour != 12:
            hour += 12
        elif am_pm and am_pm.lower() == "am" and hour == 12:
            hour = 0

        target_time = datetime.now().replace(
            hour=hour,
            minute=minute,
            second=0,
            microsecond=0,
        )

        # If time has passed today, schedule for tomorrow
        if target_time <= datetime.now():
            target_time += timedelta(days=1)

        return target_time

    def _parse_weekday_time(self, match: Match[str]) -> datetime:
        """Parse 'monday at 3pm'."""
        target_weekday = self._get_weekday_number(match.group(1))
        hour, minute = self._parse_hour_minute(
            match.group(2),
            match.group(3),
            match.group(4),
        )

        today = datetime.now()
        days_ahead = self._calculate_days_ahead(target_weekday, today, hour, minute)

        target_date = today + timedelta(days=days_ahead)
        return target_date.replace(hour=hour, minute=minute, second=0, microsecond=0)

    def _get_weekday_number(self, weekday_name: str) -> int:
        """Get weekday number from name."""
        weekdays = {
            "monday": 0,
            "tuesday": 1,
            "wednesday": 2,
            "thursday": 3,
            "friday": 4,
            "saturday": 5,
            "sunday": 6,
        }
        return weekdays[weekday_name]

    def _parse_hour_minute(
        self,
        hour_str: str,
        minute_str: str | None,
        am_pm: str | None,
    ) -> tuple[int, int]:
        """Parse hour and minute from time components."""
        hour = int(hour_str)
        minute = int(minute_str) if minute_str else 0

        if am_pm and am_pm.lower() == "pm" and hour != 12:
            hour += 12
        elif am_pm and am_pm.lower() == "am" and hour == 12:
            hour = 0

        return hour, minute

    def _calculate_days_ahead(
        self,
        target_weekday: int,
        today: datetime,
        hour: int,
        minute: int,
    ) -> int:
        """Calculate how many days ahead the target weekday is."""
        days_ahead = target_weekday - today.weekday()

        if days_ahead < 0:  # Target day already happened this week
            days_ahead += 7
        elif days_ahead == 0:  # Today - check if time has passed
            target_time = today.replace(
                hour=hour,
                minute=minute,
                second=0,
                microsecond=0,
            )
            if target_time <= today:
                days_ahead = 7

        return days_ahead<|MERGE_RESOLUTION|>--- conflicted
+++ resolved
@@ -12,8 +12,6 @@
 from re import Match
 from typing import Any
 
-<<<<<<< HEAD
-=======
 # Try to import dateutil for better date handling
 try:
     from dateutil import parser as date_parser
@@ -25,7 +23,6 @@
     relativedelta = None  # type: ignore[misc,assignment]
     date_parser = None  # type: ignore[misc,assignment]
 
->>>>>>> 49d72bbe
 
 class NaturalLanguageParser:
     """Parses natural language time expressions."""
@@ -54,7 +51,7 @@
         """Get relative time patterns (in X minutes/hours/days)."""
         return {
             r"in (\d+) (minute|min|minutes|mins)": lambda m: timedelta(
-                minutes=int(m.group(1)),
+                minutes=int(m.group(1))
             ),
             r"in (\d+) (hour|hours|hr|hrs)": lambda m: timedelta(hours=int(m.group(1))),
             r"in (\d+) (day|days)": lambda m: timedelta(days=int(m.group(1))),
@@ -97,10 +94,7 @@
         }
 
     def _try_parse_relative_pattern(
-        self,
-        expression: str,
-        base_time: datetime,
-        time_patterns: dict[str, Any],
+        self, expression: str, base_time: datetime, time_patterns: dict[str, Any]
     ) -> datetime | None:
         """Try to parse the expression using relative time patterns."""
         for pattern, handler in time_patterns.items():
@@ -123,9 +117,7 @@
         return None
 
     def _convert_result_to_datetime(
-        self,
-        result: Any,
-        base_time: datetime,
+        self, result: Any, base_time: datetime
     ) -> datetime | None:
         """Convert handler result to datetime with base time."""
         if isinstance(result, timedelta):
@@ -137,9 +129,7 @@
         return None
 
     def _try_parse_absolute_date(
-        self,
-        expression: str,
-        base_time: datetime,
+        self, expression: str, base_time: datetime
     ) -> datetime | None:
         """Try to parse the expression using absolute date parsing."""
         if DATEUTIL_AVAILABLE:
@@ -169,16 +159,12 @@
         return expression.lower().strip()
 
     def _try_parsing_strategies(
-        self,
-        expression: str,
-        base_time: datetime,
+        self, expression: str, base_time: datetime
     ) -> datetime | None:
         """Try multiple parsing strategies in order."""
         # Strategy 1: Relative patterns
         result = self._try_parse_relative_pattern(
-            expression,
-            base_time,
-            self.time_patterns,
+            expression, base_time, self.time_patterns
         )
         if result:
             return result
@@ -212,9 +198,7 @@
 
         for pattern, handler in self.recurrence_patterns.items():
             match = re.search(
-                pattern,
-                expression,
-                re.IGNORECASE,
+                pattern, expression, re.IGNORECASE
             )  # REGEX OK: Recurrence parsing
             if match:
                 if callable(handler):
@@ -293,9 +277,7 @@
         """Parse 'monday at 3pm'."""
         target_weekday = self._get_weekday_number(match.group(1))
         hour, minute = self._parse_hour_minute(
-            match.group(2),
-            match.group(3),
-            match.group(4),
+            match.group(2), match.group(3), match.group(4)
         )
 
         today = datetime.now()
@@ -318,10 +300,7 @@
         return weekdays[weekday_name]
 
     def _parse_hour_minute(
-        self,
-        hour_str: str,
-        minute_str: str | None,
-        am_pm: str | None,
+        self, hour_str: str, minute_str: str | None, am_pm: str | None
     ) -> tuple[int, int]:
         """Parse hour and minute from time components."""
         hour = int(hour_str)
@@ -335,11 +314,7 @@
         return hour, minute
 
     def _calculate_days_ahead(
-        self,
-        target_weekday: int,
-        today: datetime,
-        hour: int,
-        minute: int,
+        self, target_weekday: int, today: datetime, hour: int, minute: int
     ) -> int:
         """Calculate how many days ahead the target weekday is."""
         days_ahead = target_weekday - today.weekday()
@@ -348,10 +323,7 @@
             days_ahead += 7
         elif days_ahead == 0:  # Today - check if time has passed
             target_time = today.replace(
-                hour=hour,
-                minute=minute,
-                second=0,
-                microsecond=0,
+                hour=hour, minute=minute, second=0, microsecond=0
             )
             if target_time <= today:
                 days_ahead = 7
