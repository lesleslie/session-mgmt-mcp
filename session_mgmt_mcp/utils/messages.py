--- conflicted
+++ resolved
@@ -119,11 +119,7 @@
 
         Example:
             >>> ToolMessages.empty_results("Search", "Try broader terms")
-<<<<<<< HEAD
-            # Returns a string with information symbol indicating no results
-=======
             'ℹ️ No results found for Search. Try broader terms'
->>>>>>> 49d72bbe
 
         """
         msg = f"ℹ️ No results found for {operation}"
@@ -240,7 +236,7 @@
         return f"{minutes}m {remaining_seconds:.1f}s"
 
     @staticmethod
-    def format_bytes(bytes_count: float) -> str:
+    def format_bytes(bytes_count: int) -> str:
         """Format byte count to human-readable form.
 
         Args:
@@ -256,7 +252,7 @@
             '1.4 MB'
 
         """
-        for unit in ("B", "KB", "MB", "GB"):
+        for unit in ["B", "KB", "MB", "GB"]:
             if bytes_count < 1024.0:
                 return f"{bytes_count:.1f} {unit}"
             bytes_count /= 1024.0
