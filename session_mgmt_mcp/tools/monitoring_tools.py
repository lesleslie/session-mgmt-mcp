--- conflicted
+++ resolved
@@ -21,11 +21,7 @@
 from session_mgmt_mcp.utils.messages import ToolMessages
 
 if TYPE_CHECKING:
-    from collections.abc import Awaitable, Callable
-
     from fastmcp import FastMCP
-    from session_mgmt_mcp.app_monitor import ApplicationMonitor
-    from session_mgmt_mcp.interruption_manager import InterruptionManager
 
 
 # ============================================================================
@@ -33,43 +29,25 @@
 # ============================================================================
 
 
-async def _require_app_monitor() -> Any:  # ApplicationMonitor:
+async def _require_app_monitor() -> Any:
     """Get application monitor instance or raise error."""
     monitor = await resolve_app_monitor()
     if monitor is None:
         msg = "Application monitoring not available. Features may be limited"
-<<<<<<< HEAD
-        raise RuntimeError(
-            msg,
-        )
-=======
         raise RuntimeError(msg)
->>>>>>> 49d72bbe
     return monitor
 
 
-async def _require_interruption_manager() -> Any:  # InterruptionManager:
+async def _require_interruption_manager() -> Any:
     """Get interruption manager instance or raise error."""
     manager = await resolve_interruption_manager()
     if manager is None:
         msg = "Interruption management not available. Features may be limited"
-<<<<<<< HEAD
-        raise RuntimeError(
-            msg,
-        )
-    return manager
-
-
-async def _execute_monitor_operation(
-    operation_name: str, operation: Callable[[Any], Awaitable[str]]
-) -> str:
-=======
         raise RuntimeError(msg)
     return manager
 
 
 async def _execute_monitor_operation(operation_name: str, operation: callable) -> str:
->>>>>>> 49d72bbe
     """Execute a monitoring operation with error handling."""
     try:
         monitor = await _require_app_monitor()
@@ -82,8 +60,7 @@
 
 
 async def _execute_interruption_operation(
-    operation_name: str,
-    operation: Callable[[Any], Awaitable[str]],
+    operation_name: str, operation: callable
 ) -> str:
     """Execute an interruption management operation with error handling."""
     try:
@@ -102,8 +79,7 @@
 
 
 async def _start_app_monitoring_operation(
-    monitor: Any,
-    project_paths: list[str] | None,
+    monitor: Any, project_paths: list[str] | None
 ) -> str:
     """Start monitoring IDE activity and browser documentation usage."""
     await monitor.start_monitoring(project_paths=project_paths)
@@ -127,11 +103,7 @@
             "",
             "💡 Use `get_activity_summary` to view tracked activity",
             "💡 Use `stop_app_monitoring` to end tracking",
-<<<<<<< HEAD
-        ],
-=======
         ]
->>>>>>> 49d72bbe
     )
 
     return "\n".join(lines)
@@ -139,13 +111,9 @@
 
 async def _start_app_monitoring_impl(project_paths: list[str] | None = None) -> str:
     """Start monitoring IDE activity and browser documentation usage."""
-
-    async def operation(monitor: ApplicationMonitor) -> str:
-        return await _start_app_monitoring_operation(monitor, project_paths)
-
     return await _execute_monitor_operation(
         "Start app monitoring",
-        operation,
+        lambda m: _start_app_monitoring_operation(m, project_paths),
     )
 
 
@@ -171,8 +139,7 @@
 async def _stop_app_monitoring_impl() -> str:
     """Stop all application monitoring."""
     return await _execute_monitor_operation(
-        "Stop app monitoring",
-        _stop_app_monitoring_operation,
+        "Stop app monitoring", _stop_app_monitoring_operation
     )
 
 
@@ -229,11 +196,7 @@
             [
                 "🔍 No activity data available",
                 "💡 Start monitoring with `start_app_monitoring`",
-<<<<<<< HEAD
-            ],
-=======
             ]
->>>>>>> 49d72bbe
         )
         return "\n".join(lines)
 
@@ -247,13 +210,8 @@
 
 async def _get_activity_summary_impl(hours: int = 2) -> str:
     """Get activity summary for the specified number of hours."""
-
-    async def operation(monitor: ApplicationMonitor) -> str:
-        return await _get_activity_summary_operation(monitor, hours)
-
     return await _execute_monitor_operation(
-        "Get activity summary",
-        operation,
+        "Get activity summary", lambda m: _get_activity_summary_operation(m, hours)
     )
 
 
@@ -290,7 +248,7 @@
             [
                 f"   • {tech['name']}: {tech['confidence']:.0%} confidence"
                 for tech in tech_context[:5]
-            ],
+            ]
         )
 
     # Recommendations
@@ -311,13 +269,8 @@
 
 async def _get_context_insights_impl(hours: int = 1) -> str:
     """Get contextual insights from recent activity."""
-
-    async def operation(monitor: ApplicationMonitor) -> str:
-        return await _get_context_insights_operation(monitor, hours)
-
     return await _execute_monitor_operation(
-        "Get context insights",
-        operation,
+        "Get context insights", lambda m: _get_context_insights_operation(m, hours)
     )
 
 
@@ -332,11 +285,7 @@
             [
                 "🔍 No active files in this period",
                 "💡 Files will appear here when you edit them during monitoring",
-<<<<<<< HEAD
-            ],
-=======
             ]
->>>>>>> 49d72bbe
         )
         return "\n".join(lines)
 
@@ -355,13 +304,8 @@
 
 async def _get_active_files_impl(minutes: int = 60) -> str:
     """Get list of actively edited files in recent minutes."""
-
-    async def operation(monitor: ApplicationMonitor) -> str:
-        return await _get_active_files_operation(monitor, minutes)
-
     return await _execute_monitor_operation(
-        "Get active files",
-        operation,
+        "Get active files", lambda m: _get_active_files_operation(m, minutes)
     )
 
 
@@ -371,9 +315,7 @@
 
 
 async def _start_interruption_monitoring_operation(
-    manager: Any,
-    session_id: str,
-    user_id: str,
+    manager: Any, session_id: str, user_id: str
 ) -> str:
     """Start monitoring for interruptions and context switches."""
     await manager.start_monitoring(session_id=session_id, user_id=user_id)
@@ -393,28 +335,17 @@
             "",
             "💡 Context will be automatically preserved on interruptions",
             "💡 Use `get_interruption_history` to view past events",
-<<<<<<< HEAD
-        ],
-=======
         ]
->>>>>>> 49d72bbe
     )
 
 
 async def _start_interruption_monitoring_impl(
-    session_id: str,
-    user_id: str = "default_user",
+    session_id: str, user_id: str = "default_user"
 ) -> str:
     """Start monitoring for interruptions and context switches."""
-
-    async def operation(manager: InterruptionManager) -> str:
-        return await _start_interruption_monitoring_operation(
-            manager, session_id, user_id
-        )
-
     return await _execute_interruption_operation(
         "Start interruption monitoring",
-        operation,
+        lambda m: _start_interruption_monitoring_operation(m, session_id, user_id),
     )
 
 
@@ -432,31 +363,23 @@
             f"   • Contexts preserved: {summary.get('contexts_saved', 0)}",
             "",
             "✅ Monitoring stopped successfully",
-<<<<<<< HEAD
-        ],
-=======
         ]
->>>>>>> 49d72bbe
     )
 
 
 async def _stop_interruption_monitoring_impl() -> str:
     """Stop interruption monitoring."""
     return await _execute_interruption_operation(
-        "Stop interruption monitoring",
-        _stop_interruption_monitoring_operation,
+        "Stop interruption monitoring", _stop_interruption_monitoring_operation
     )
 
 
 async def _create_session_context_operation(
-    manager: Any,
-    session_id: str,
-    context_data: dict[str, Any],
+    manager: Any, session_id: str, context_data: dict[str, Any]
 ) -> str:
     """Create a new session context snapshot."""
     context_id = await manager.create_context_snapshot(
-        session_id=session_id,
-        context_data=context_data,
+        session_id=session_id, context_data=context_data
     )
 
     return "\n".join(
@@ -469,40 +392,26 @@
             "",
             "✅ Context snapshot saved successfully",
             "💡 Use `restore_session_context` to restore this context",
-<<<<<<< HEAD
-        ],
-=======
         ]
->>>>>>> 49d72bbe
     )
 
 
 async def _create_session_context_impl(
-    session_id: str,
-    context_data: dict[str, Any],
+    session_id: str, context_data: dict[str, Any]
 ) -> str:
     """Create a new session context snapshot."""
-
-    async def operation(manager: InterruptionManager) -> str:
-        return await _create_session_context_operation(
-            manager, session_id, context_data
-        )
-
     return await _execute_interruption_operation(
         "Create session context",
-        operation,
+        lambda m: _create_session_context_operation(m, session_id, context_data),
     )
 
 
 async def _preserve_current_context_operation(
-    manager: Any,
-    session_id: str,
-    reason: str,
+    manager: Any, session_id: str, reason: str
 ) -> str:
     """Preserve current development context before an interruption."""
     context_snapshot = await manager.preserve_context(
-        session_id=session_id,
-        interruption_reason=reason,
+        session_id=session_id, interruption_reason=reason
     )
 
     return "\n".join(
@@ -515,26 +424,17 @@
             "",
             "✅ Context saved successfully",
             "💡 Use `restore_session_context` to restore this context",
-<<<<<<< HEAD
-        ],
-=======
         ]
->>>>>>> 49d72bbe
     )
 
 
 async def _preserve_current_context_impl(
-    session_id: str,
-    reason: str = "manual_checkpoint",
+    session_id: str, reason: str = "manual_checkpoint"
 ) -> str:
     """Preserve current development context before an interruption."""
-
-    async def operation(manager: InterruptionManager) -> str:
-        return await _preserve_current_context_operation(manager, session_id, reason)
-
     return await _execute_interruption_operation(
         "Preserve current context",
-        operation,
+        lambda m: _preserve_current_context_operation(m, session_id, reason),
     )
 
 
@@ -555,30 +455,20 @@
             "",
             "✅ Context restored successfully",
             "💡 Resume work from where you left off",
-<<<<<<< HEAD
-        ],
-=======
         ]
->>>>>>> 49d72bbe
     )
 
 
 async def _restore_session_context_impl(session_id: str) -> str:
     """Restore a previously saved session context."""
-
-    async def operation(manager: InterruptionManager) -> str:
-        return await _restore_session_context_operation(manager, session_id)
-
     return await _execute_interruption_operation(
         "Restore session context",
-        operation,
+        lambda m: _restore_session_context_operation(m, session_id),
     )
 
 
 async def _get_interruption_history_operation(
-    manager: Any,
-    user_id: str,
-    hours: int,
+    manager: Any, user_id: str, hours: int
 ) -> str:
     """Get history of interruptions for debugging and analysis."""
     history = await manager.get_interruption_history(user_id=user_id, hours=hours)
@@ -590,11 +480,7 @@
             [
                 "🔍 No interruptions recorded",
                 "💡 Interruptions will appear here when detected during monitoring",
-<<<<<<< HEAD
-            ],
-=======
             ]
->>>>>>> 49d72bbe
         )
         return "\n".join(lines)
 
@@ -606,11 +492,7 @@
                 f"   Type: {event['type']}",
                 f"   Reason: {event.get('reason', 'N/A')}",
                 f"   Recovery: {event.get('recovery_action', 'None')}",
-<<<<<<< HEAD
-            ],
-=======
             ]
->>>>>>> 49d72bbe
         )
 
     if len(history) > 10:
@@ -621,13 +503,9 @@
 
 async def _get_interruption_history_impl(user_id: str, hours: int = 24) -> str:
     """Get history of interruptions for debugging and analysis."""
-
-    async def operation(manager: InterruptionManager) -> str:
-        return await _get_interruption_history_operation(manager, user_id, hours)
-
     return await _execute_interruption_operation(
         "Get interruption history",
-        operation,
+        lambda m: _get_interruption_history_operation(m, user_id, hours),
     )
 
 
@@ -666,8 +544,7 @@
 
     @mcp.tool()  # type: ignore[misc]
     async def start_interruption_monitoring(
-        session_id: str,
-        user_id: str = "default_user",
+        session_id: str, user_id: str = "default_user"
     ) -> str:
         """Start monitoring for interruptions and context switches."""
         return await _start_interruption_monitoring_impl(session_id, user_id)
@@ -679,16 +556,14 @@
 
     @mcp.tool()  # type: ignore[misc]
     async def create_session_context(
-        session_id: str,
-        context_data: dict[str, Any],
+        session_id: str, context_data: dict[str, Any]
     ) -> str:
         """Create a new session context snapshot."""
         return await _create_session_context_impl(session_id, context_data)
 
     @mcp.tool()  # type: ignore[misc]
     async def preserve_current_context(
-        session_id: str,
-        reason: str = "manual_checkpoint",
+        session_id: str, reason: str = "manual_checkpoint"
     ) -> str:
         """Preserve current development context before an interruption."""
         return await _preserve_current_context_impl(session_id, reason)
