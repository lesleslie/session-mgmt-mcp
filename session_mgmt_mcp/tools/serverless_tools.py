--- conflicted
+++ resolved
@@ -18,8 +18,6 @@
 from session_mgmt_mcp.utils.messages import ToolMessages
 
 if TYPE_CHECKING:
-    from collections.abc import Awaitable, Callable
-
     from fastmcp import FastMCP
 
 
@@ -33,19 +31,12 @@
     manager = await resolve_serverless_manager()
     if manager is None:
         msg = "Serverless mode not available. Install dependencies: pip install redis boto3"
-<<<<<<< HEAD
-        raise RuntimeError(
-            msg,
-        )
-=======
         raise RuntimeError(msg)
->>>>>>> 49d72bbe
     return manager
 
 
 async def _execute_serverless_operation(
-    operation_name: str,
-    operation: Callable[[Any], Awaitable[str]],
+    operation_name: str, operation: callable
 ) -> str:
     """Execute a serverless operation with error handling."""
     try:
@@ -87,19 +78,11 @@
     ttl_hours: int = 24,
 ) -> str:
     """Create a new serverless session with external storage."""
-
-    async def operation(manager: Any) -> str:
-        return await _create_serverless_session_operation(
-            manager,
-            user_id,
-            project_id,
-            session_data,
-            ttl_hours,
-        )
-
     return await _execute_serverless_operation(
         "Create serverless session",
-        operation,
+        lambda m: _create_serverless_session_operation(
+            m, user_id, project_id, session_data, ttl_hours
+        ),
     )
 
 
@@ -130,13 +113,9 @@
 
 async def _get_serverless_session_impl(session_id: str) -> str:
     """Get serverless session state."""
-
-    async def operation(manager: Any) -> str:
-        return await _get_serverless_session_operation(manager, session_id)
-
     return await _execute_serverless_operation(
         "Get serverless session",
-        operation,
+        lambda m: _get_serverless_session_operation(m, session_id),
     )
 
 
@@ -168,18 +147,11 @@
     extend_ttl_hours: int | None = None,
 ) -> str:
     """Update serverless session data."""
-
-    async def operation(manager: Any) -> str:
-        return await _update_serverless_session_operation(
-            manager,
-            session_id,
-            session_data,
-            extend_ttl_hours,
-        )
-
     return await _execute_serverless_operation(
         "Update serverless session",
-        operation,
+        lambda m: _update_serverless_session_operation(
+            m, session_id, session_data, extend_ttl_hours
+        ),
     )
 
 
@@ -195,13 +167,9 @@
 
 async def _delete_serverless_session_impl(session_id: str) -> str:
     """Delete a serverless session."""
-
-    async def operation(manager: Any) -> str:
-        return await _delete_serverless_session_operation(manager, session_id)
-
     return await _execute_serverless_operation(
         "Delete serverless session",
-        operation,
+        lambda m: _delete_serverless_session_operation(m, session_id),
     )
 
 
@@ -245,11 +213,7 @@
                 f"  Project: {session['project_id']}",
                 f"  Expires: {session['expires_at']}",
                 "",
-<<<<<<< HEAD
-            ],
-=======
             ]
->>>>>>> 49d72bbe
         )
 
     return "\n".join(lines)
@@ -261,18 +225,11 @@
     include_expired: bool = False,
 ) -> str:
     """List serverless sessions with optional filtering."""
-
-    async def operation(manager: Any) -> str:
-        return await _list_serverless_sessions_operation(
-            manager,
-            user_id,
-            project_id,
-            include_expired,
-        )
-
     return await _execute_serverless_operation(
         "List serverless sessions",
-        operation,
+        lambda m: _list_serverless_sessions_operation(
+            m, user_id, project_id, include_expired
+        ),
     )
 
 
@@ -284,13 +241,9 @@
 
 async def _cleanup_serverless_sessions_impl() -> str:
     """Clean up expired serverless sessions."""
-
-    async def operation(manager: Any) -> str:
-        return await _cleanup_serverless_sessions_operation(manager)
-
     return await _execute_serverless_operation(
         "Cleanup serverless sessions",
-        operation,
+        _cleanup_serverless_sessions_operation,
     )
 
 
@@ -347,13 +300,9 @@
 
 async def _test_serverless_storage_impl() -> str:
     """Test all configured storage backends."""
-
-    async def operation(manager: Any) -> str:
-        return await _test_serverless_storage_operation(manager)
-
     return await _execute_serverless_operation(
         "Test serverless storage",
-        operation,
+        _test_serverless_storage_operation,
     )
 
 
@@ -374,11 +323,7 @@
             "",
             "⚙️ Configuration:",
             *[f"   • {key}: {value}" for key, value in config.items()],
-<<<<<<< HEAD
-        ],
-=======
         ]
->>>>>>> 49d72bbe
     )
 
 
@@ -387,13 +332,9 @@
     config: dict[str, Any],
 ) -> str:
     """Configure storage backend for serverless sessions."""
-
-    async def operation(manager: Any) -> str:
-        return await _configure_serverless_storage_operation(manager, backend, config)
-
     return await _execute_serverless_operation(
         "Configure serverless storage",
-        operation,
+        lambda m: _configure_serverless_storage_operation(m, backend, config),
     )
 
 
@@ -414,10 +355,7 @@
     ) -> str:
         """Create a new serverless session with external storage."""
         return await _create_serverless_session_impl(
-            user_id,
-            project_id,
-            session_data,
-            ttl_hours,
+            user_id, project_id, session_data, ttl_hours
         )
 
     @mcp.tool()  # type: ignore[misc]
@@ -433,9 +371,7 @@
     ) -> str:
         """Update serverless session data and optionally extend TTL."""
         return await _update_serverless_session_impl(
-            session_id,
-            session_data,
-            extend_ttl_hours,
+            session_id, session_data, extend_ttl_hours
         )
 
     @mcp.tool()  # type: ignore[misc]
@@ -451,9 +387,7 @@
     ) -> str:
         """List serverless sessions with optional filtering."""
         return await _list_serverless_sessions_impl(
-            user_id,
-            project_id,
-            include_expired,
+            user_id, project_id, include_expired
         )
 
     @mcp.tool()  # type: ignore[misc]
