--- conflicted
+++ resolved
@@ -24,11 +24,7 @@
     SearchQueryParams,
     validate_mcp_params,
 )
-<<<<<<< HEAD
-from session_mgmt_mcp.utils.error_handlers import _get_logger
-=======
 from session_mgmt_mcp.utils.error_handlers import ValidationError, _get_logger
->>>>>>> 49d72bbe
 from session_mgmt_mcp.utils.tool_wrapper import execute_database_tool
 
 # ============================================================================
@@ -39,18 +35,12 @@
 async def _store_reflection_validated_impl(**params: Any) -> str:
     """Implementation for store_reflection tool with parameter validation."""
     # Validate parameters using Pydantic model
-<<<<<<< HEAD
-    # The function will raise ValidationError if validation fails
-    validated_params = validate_mcp_params(ReflectionStoreParams, **params)
-    params_obj = ReflectionStoreParams(**validated_params)
-=======
     validated = validate_mcp_params(ReflectionStoreParams, params)
     if not validated.is_valid:
         msg = f"Parameter validation failed: {validated.errors}"
         raise ValidationError(msg)
 
     params_obj = validated.params
->>>>>>> 49d72bbe
 
     async def operation(db: Any) -> dict[str, Any]:
         """Store reflection operation."""
@@ -95,18 +85,12 @@
 async def _quick_search_validated_impl(**params: Any) -> str:
     """Implementation for quick_search tool with parameter validation."""
     # Validate parameters
-<<<<<<< HEAD
-    # The function will raise ValidationError if validation fails
-    validated_params = validate_mcp_params(SearchQueryParams, **params)
-    params_obj = SearchQueryParams(**validated_params)
-=======
     validated = validate_mcp_params(SearchQueryParams, params)
     if not validated.is_valid:
         msg = f"Parameter validation failed: {validated.errors}"
         raise ValidationError(msg)
 
     params_obj = validated.params
->>>>>>> 49d72bbe
 
     async def operation(db: Any) -> dict[str, Any]:
         """Quick search operation."""
@@ -132,11 +116,7 @@
                 [
                     "🔍 No results found",
                     "💡 Try adjusting your search terms or lowering min_score",
-<<<<<<< HEAD
-                ],
-=======
                 ]
->>>>>>> 49d72bbe
             )
         else:
             top_result = result["results"][0]
@@ -144,11 +124,7 @@
                 [
                     "📊 Found results (showing top 1)",
                     f"📝 {top_result['content'][:150]}...",
-<<<<<<< HEAD
-                ],
-=======
                 ]
->>>>>>> 49d72bbe
             )
             if top_result.get("project"):
                 lines.append(f"📁 Project: {top_result['project']}")
@@ -174,18 +150,12 @@
 async def _search_by_file_validated_impl(**params: Any) -> str:
     """Implementation for search_by_file tool with parameter validation."""
     # Validate parameters
-<<<<<<< HEAD
-    # The function will raise ValidationError if validation fails
-    validated_params = validate_mcp_params(FileSearchParams, **params)
-    params_obj = FileSearchParams(**validated_params)
-=======
     validated = validate_mcp_params(FileSearchParams, params)
     if not validated.is_valid:
         msg = f"Parameter validation failed: {validated.errors}"
         raise ValidationError(msg)
 
     params_obj = validated.params
->>>>>>> 49d72bbe
 
     async def operation(db: Any) -> dict[str, Any]:
         """File search operation."""
@@ -215,11 +185,7 @@
                 [
                     "🔍 No conversations found about this file",
                     "💡 The file might not have been discussed in previous sessions",
-<<<<<<< HEAD
-                ],
-=======
                 ]
->>>>>>> 49d72bbe
             )
         else:
             lines.append(f"📈 Found {len(results)} relevant conversations:")
@@ -250,18 +216,12 @@
 async def _search_by_concept_validated_impl(**params: Any) -> str:
     """Implementation for search_by_concept tool with parameter validation."""
     # Validate parameters
-<<<<<<< HEAD
-    # The function will raise ValidationError if validation fails
-    validated_params = validate_mcp_params(ConceptSearchParams, **params)
-    params_obj = ConceptSearchParams(**validated_params)
-=======
     validated = validate_mcp_params(ConceptSearchParams, params)
     if not validated.is_valid:
         msg = f"Parameter validation failed: {validated.errors}"
         raise ValidationError(msg)
 
     params_obj = validated.params
->>>>>>> 49d72bbe
 
     async def operation(db: Any) -> dict[str, Any]:
         """Concept search operation."""
@@ -292,11 +252,7 @@
                 [
                     "🔍 No conversations found about this concept",
                     "💡 Try related terms or broader concepts",
-<<<<<<< HEAD
-                ],
-=======
                 ]
->>>>>>> 49d72bbe
             )
         else:
             lines.append(f"📈 Found {len(results)} related conversations:")
