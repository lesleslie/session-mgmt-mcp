--- conflicted
+++ resolved
@@ -36,9 +36,7 @@
 
 
 async def _store_reflection_operation(
-    db: ReflectionDatabaseAdapter,
-    content: str,
-    tags: list[str],
+    db: ReflectionDatabaseAdapter, content: str, tags: list[str]
 ) -> dict[str, Any]:
     """Execute reflection storage operation."""
     success = await db.store_reflection(content, tags=tags)
@@ -186,11 +184,7 @@
             [
                 "🔍 No results found",
                 "💡 Try different search terms or lower the min_score threshold",
-<<<<<<< HEAD
-            ],
-=======
             ]
->>>>>>> 49d72bbe
         )
         return "\n".join(lines)
 
@@ -273,11 +267,7 @@
             [
                 "🔍 No conversations found about this file",
                 "💡 The file might not have been discussed in previous sessions",
-<<<<<<< HEAD
-            ],
-=======
             ]
->>>>>>> 49d72bbe
         )
         return "\n".join(lines)
 
@@ -346,11 +336,7 @@
             [
                 "🔍 No conversations found about this concept",
                 "💡 Try related terms or broader concepts",
-<<<<<<< HEAD
-            ],
-=======
             ]
->>>>>>> 49d72bbe
         )
         return "\n".join(lines)
 
@@ -401,11 +387,7 @@
 
     async def operation(db: ReflectionDatabaseAdapter) -> str:
         return await _search_by_concept_operation(
-            db,
-            concept,
-            include_files,
-            limit,
-            project,
+            db, concept, include_files, limit, project
         )
 
     return await execute_simple_database_tool(operation, "Search by concept")
@@ -441,7 +423,7 @@
     date_range = stats.get("date_range")
     if isinstance(date_range, dict):
         output.append(
-            f"📅 Date range: {date_range.get('start')} to {date_range.get('end')}",
+            f"📅 Date range: {date_range.get('start')} to {date_range.get('end')}"
         )
 
     # Add recent activity if present
@@ -474,11 +456,7 @@
             [
                 "📊 No statistics available",
                 "💡 Database may be empty or inaccessible",
-<<<<<<< HEAD
-            ],
-=======
             ]
->>>>>>> 49d72bbe
         )
 
     return "\n".join(lines)
